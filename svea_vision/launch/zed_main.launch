--- conflicted
+++ resolved
@@ -50,7 +50,9 @@
         <arg name="aruco_size"  value="$(arg aruco_size)"/>
     </include>
 
-<<<<<<< HEAD
+    <node name="detection_splitter" pkg="svea_vision" type="detection_splitter.py" output="screen" ></node>
+    <node name="person_state_estimation" pkg="svea_vision" type="person_state_estimation.py" output="screen"/> 
+
     <include file="$(find svea_vision)/launch/sidewalk_segmentation.launch">
         <!-- Options -->
         <arg name="use_cuda"                    value="$(arg use_cuda)"/>
@@ -65,9 +67,5 @@
         <arg name="sidewalk_pointcloud_topic"   value="sidewalk_pointcloud"/>
         <arg name="sidewalk_ann_topic"          value="sidewalk_ann"/>
     </include>
-=======
-    <node name="detection_splitter" pkg="svea_vision" type="detection_splitter.py" output="screen" ></node>
-    <node name="person_state_estimation" pkg="svea_vision" type="person_state_estimation.py" output="screen"/> 
->>>>>>> a7c03509
 
 </launch>